import logging

import numpy as np
<<<<<<< HEAD
=======
import scarlet
>>>>>>> fb17e70d
from scarlet.source import PointSource, ExtendedSource


logger = logging.getLogger("scarlet_extensions.initialization.source")


def hasEdgeFlux(source, edgeDistance=1):
    """hasEdgeFlux

    Determine whether or not a source has flux within `edgeDistance`
    of the edge.

    Parameters
    ----------
    source : `scarlet.Component`
        The source to check for edge flux
    edgeDistance : int
        The distance from the edge of the image to consider
        a source an edge source. For example if `edgeDistance=3`
        then any source within 3 pixels of the edge will be
        considered to have edge flux.
        If `edgeDistance` is `None` then the edge check is ignored.

    Returns
    -------
    isEdge: `bool`
        Whether or not the source has flux on the edge.
    """
    if edgeDistance is None:
        return False

    assert edgeDistance > 0

    # Use the first band that has a non-zero SED
    flux = scarlet.measure.flux(source)
    if hasattr(source, "sed"):
        band = np.min(np.where(flux > 0)[0])
    else:
        band = np.min(np.where(flux > 0)[0])
    model = source.get_model()[band]
    for edge in range(edgeDistance):
        if (
            np.any(model[edge-1] > 0)
            or np.any(model[-edge] > 0)
            or np.any(model[:, edge-1] > 0)
            or np.any(model[:, -edge] > 0)
        ):
            return True
    return False


def initAllSources(frame, centers, observation,
                   symmetric=False, monotonic=True,
                   thresh=1, maxComponents=1, edgeDistance=1, shifting=False,
                   downgrade=True, fallback=True, minGradient=0):
    """Initialize all sources in a blend

    Any sources which cannot be initialized are returned as a `skipped`
    index, the index needed to reinsert them into a catalog to preserve
    their index in the output catalog.

    See `~initSources` for a description of the parameters

    Parameters
    ----------
    centers : list of tuples
        `(y, x)` center location for each source

    Returns
    -------
    sources: list
        List of intialized sources, where each source derives from the
        `~scarlet.Component` class.
    """
    # Only deblend sources that can be initialized
    sources = []
    skipped = []
    for k, center in enumerate(centers):
        source = initSource(
            frame, center, observation,
            symmetric, monotonic,
            thresh, maxComponents, edgeDistance, shifting,
            downgrade, fallback, minGradient)
        if source is not None:
            sources.append(source)
        else:
            skipped.append(k)
    return sources, skipped


def initSource(frame, center, observation,
               symmetric=False, monotonic=True,
               thresh=1, maxComponents=1, edgeDistance=1, shifting=False,
               downgrade=True, fallback=True, minGradient=0):
    """Initialize a Source

    The user can specify the number of desired components
    for the modeled source. If scarlet cannot initialize a
    model with the desired number of components it continues
    to attempt initialization of one fewer component until
    it finds a model that can be initialized.
    It is possible that scarlet will be unable to initialize a
    source with the desired number of components, for example
    a two component source might have degenerate components,
    a single component source might not have enough signal in
    the joint coadd (all bands combined together into
    single signal-to-noise weighted image for initialization)
    to initialize, and a true spurious detection will not have
    enough signal to initialize as a point source.
    If all of the models fail, including a `PointSource` model,
    then this source is skipped.

    Parameters
    ----------
    frame : `LsstFrame`
        The model frame for the scene
    center : `tuple` of `float``
        `(y, x)` location for the center of the source.
    observation : `~scarlet.Observation`
        The `Observation` that contains the images, weights, and PSF
        used to generate the model.
    symmetric : `bool`
        Whether or not the object is symmetric
    monotonic : `bool`
        Whether or not the object has flux monotonically
        decreasing from its center
    thresh : `float`
        Fraction of the background to use as a threshold for
        each pixel in the initialization
    maxComponents : int
        The maximum number of components in a source.
        If `fallback` is `True` then when
        a source fails to initialize with `maxComponents` it
        will continue to subtract one from the number of components
        until it reaches zero (which fits a point source).
        If a point source cannot be fit then the source is skipped.
    edgeDistance : int
        The distance from the edge of the image to consider
        a source an edge source. For example if `edgeDistance=3`
        then any source within 3 pixels of the edge will be
        considered to have edge flux.
        If `edgeDistance` is `None` then the edge check is ignored.
    shifting : bool
        Whether or not to fit the position of a source.
        This is an expensive operation and is typically only used when
        a source is on the edge of the detector.
    downgrade : bool
        Whether or not to decrease the number of components for sources
        with small bounding boxes. For example, a source with no flux
        outside of its 16x16 box is unlikely to be resolved enough
        for multiple components, so a single source can be used.
    fallback : bool
        Whether to reduce the number of components
        if the model cannot be initialized with `maxComponents`.
        This is unlikely to be used in production
        but can be useful for troubleshooting when an error can cause
        a particular source class to fail every time.
    """
    while maxComponents > 1:
        try:
            source = ExtendedSource(frame, center, observation, thresh=thresh, shifting=shifting, K=maxComponents)
            try:
                source.check_parameters()
                # Make sure that SED is >0 in at least 1 band
                if np.any([np.all(child.children[0].get_model() <= 0) for child in source.children]):
                    raise ArithmeticError
            except ArithmeticError:
                msg = "Could not initialize source at {} with {} components".format(center, maxComponents)
                logger.warning(msg)
                raise ValueError(msg)

            if downgrade and np.all(np.array(source.bbox.shape[1:]) <= 8):
                # the source is in a small box so it must be a point source
                maxComponents = 0
            elif downgrade and np.all(np.array(source.bbox.shape[1:]) <= 16):
                # if the source is in a slightly larger box
                # it is not big enough to model with 2 components
                maxComponents = 1
            elif hasEdgeFlux(source, edgeDistance):
                source.shifting = True

            break
        except Exception as e:
            if not fallback:
                raise e
            # If the MultiComponentSource failed to initialize
            # try an ExtendedSource
            maxComponents -= 1

    if maxComponents == 1:
        try:
            source = ExtendedSource(frame, center, observation, thresh=thresh, shifting=shifting)

            try:
                source.check_parameters()
                if np.all(source.children[0].get_model() <= 0):
                    raise ArithmeticError
            except ArithmeticError:
                msg = "Could not initlialize source at {} with 1 component".format(center)
                logger.warning(msg)
                raise ValueError(msg)

            if downgrade and np.all(np.array(source.bbox.shape[1:]) <= 16):
                # the source is in a small box so it must be a point source
                maxComponents = 0
            elif hasEdgeFlux(source, edgeDistance):
                source.shifting = True
        except Exception as e:
            if not fallback:
                raise e
            # If the source is too faint for background detection,
            # initialize it as a PointSource
            maxComponents -= 1

    if maxComponents == 0:
        try:
            source = PointSource(frame, center, observation)
        except Exception:
            # None of the models worked to initialize the source,
            # so skip this source
            return None

    if hasEdgeFlux(source, edgeDistance):
        # The detection algorithm implemented in meas_algorithms
        # does not place sources within the edge mask
        # (roughly 5 pixels from the edge). This results in poor
        # deblending of the edge source, which for bright sources
        # may ruin an entire blend. So we reinitialize edge sources
        # to allow for shifting and return the result.
        if not isinstance(source, PointSource) and not shifting:
            return initSource(frame, center, observation,
                              symmetric, monotonic, thresh, maxComponents,
                              edgeDistance, shifting=True)
        source.isEdge = True
    else:
        source.isEdge = False

    return source<|MERGE_RESOLUTION|>--- conflicted
+++ resolved
@@ -1,10 +1,7 @@
 import logging
 
 import numpy as np
-<<<<<<< HEAD
-=======
 import scarlet
->>>>>>> fb17e70d
 from scarlet.source import PointSource, ExtendedSource
 
 
